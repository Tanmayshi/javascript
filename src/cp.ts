import { WritableStreamBuffer } from 'stream-buffers';
import tar from 'tar-fs';

import { KubeConfig } from './config.js';
import { Exec } from './exec.js';

export class Cp {
    public execInstance: Exec;
    public constructor(config: KubeConfig, execInstance?: Exec) {
        this.execInstance = execInstance || new Exec(config);
    }

    /**
     * @param {string} namespace - The namespace of the pod to exec the command inside.
     * @param {string} podName - The name of the pod to exec the command inside.
     * @param {string} containerName - The name of the container in the pod to exec the command inside.
     * @param {string} srcPath - The source path in the pod
     * @param {string} tgtPath - The target path in local
     * @param {string} cwd - The directory that is used as the parent in the pod when downloading
     */
    public async cpFromPod(
        namespace: string,
        podName: string,
        containerName: string,
        srcPath: string,
        tgtPath: string,
        cwd?: string,
    ): Promise<void> {
<<<<<<< HEAD
        const tmpFile = tmp.fileSync();
        const tmpFileName = tmpFile.name;
        const command = ['tar', 'zcf', '-'];
        if (cwd) {
            command.push('-C', cwd);
        }
        command.push(srcPath);
        const writerStream = fs.createWriteStream(tmpFileName);
=======
        const command = ['tar', 'zcf', '-', srcPath];
        const writerStream = tar.extract(tgtPath);
>>>>>>> 59df3e89
        const errStream = new WritableStreamBuffer();
        this.execInstance.exec(
            namespace,
            podName,
            containerName,
            command,
            writerStream,
            errStream,
            null,
            false,
            async () => {
                if (errStream.size()) {
                    throw new Error(`Error from cpFromPod - details: \n ${errStream.getContentsAsString()}`);
                }
            },
        );
    }

    /**
     * @param {string} namespace - The namespace of the pod to exec the command inside.
     * @param {string} podName - The name of the pod to exec the command inside.
     * @param {string} containerName - The name of the container in the pod to exec the command inside.
     * @param {string} srcPath - The source path in local
     * @param {string} tgtPath - The target path in the pod
     */
    public async cpToPod(
        namespace: string,
        podName: string,
        containerName: string,
        srcPath: string,
        tgtPath: string,
    ): Promise<void> {
        const command = ['tar', 'xf', '-', '-C', tgtPath];
        const readStream = tar.pack(srcPath);
        const errStream = new WritableStreamBuffer();
        this.execInstance.exec(
            namespace,
            podName,
            containerName,
            command,
            null,
            errStream,
            readStream,
            false,
            async () => {
                if (errStream.size()) {
                    throw new Error(`Error from cpToPod - details: \n ${errStream.getContentsAsString()}`);
                }
            },
        );
    }
}<|MERGE_RESOLUTION|>--- conflicted
+++ resolved
@@ -26,19 +26,12 @@
         tgtPath: string,
         cwd?: string,
     ): Promise<void> {
-<<<<<<< HEAD
-        const tmpFile = tmp.fileSync();
-        const tmpFileName = tmpFile.name;
         const command = ['tar', 'zcf', '-'];
         if (cwd) {
             command.push('-C', cwd);
         }
         command.push(srcPath);
-        const writerStream = fs.createWriteStream(tmpFileName);
-=======
-        const command = ['tar', 'zcf', '-', srcPath];
         const writerStream = tar.extract(tgtPath);
->>>>>>> 59df3e89
         const errStream = new WritableStreamBuffer();
         this.execInstance.exec(
             namespace,
